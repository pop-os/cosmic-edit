cosmic-text-editor = COSMIC Text Editor
new-document = Nuovo documento
open-project = Apri progetto
todo = TODO

# Context Pages


## About
<<<<<<< HEAD

git-description = Git commit { $hash } del { $date }
=======
repository = Repository
support = Supporto
>>>>>>> 0fa5c4f0

## Document statistics

document-statistics = Statistiche documento
word-count = Conteggio parole
character-count = Caratteri
character-count-no-spaces = Caratteri (senza spazi)
line-count = Linee

## Git management

git-management = Gestione Git
git-management-description = "Gestione git" è un tool per sviluppatori, usato per le operazioni di controllo versione.
git-management-loading = "Gestione git" in caricamento...
stage = Prepara modifiche
staged-changes = Modifiche preparate
unstaged-changes = Modifiche non confirmate

## Project search

project-search = Ricerca nel progetto

## Prompt save changes

prompt-save-changes-title = Modifiche non salvate
prompt-unsaved-changes = Hai delle modifiche non salvate, vuoi salvarle?
cancel = Annulla
discard = Ignora modifiche
save-all = Salva tutto

## Settings

settings = Impostazioni

## Appearance

appearance = Aspetto
theme = Tema
match-desktop = Sistema
dark = Scuro
light = Chiaro
syntax-dark = Sintassi scura
syntax-light = Sintassi chiara
default-font = Font predefinito
default-font-size = Dimensione font predefinita
default-zoom-step = Quantità zoom


### Keyboard shortcuts
<<<<<<< HEAD

=======
>>>>>>> 0fa5c4f0
keyboard-shortcuts =
    Scorciatoie da tastiera
    enable-vim-bindings = Abilita scorciatoie VIM
# Find
find-placeholder = Trova...
find-previous = Trova precedente
find-next = Trove successivo
replace-placeholder = Sostituisci...
replace = Sostituisci
replace-all = Sostituisci tutto
case-sensitive = Case sensitive
use-regex = Usa REGEX
wrap-around = Wrap Around

# Menu


## File

file = File
new-file = Nuovo file
new-window = Nuova finestra
open-file = Apri file...
open-recent-file = Apri recente
close-file = Chiudi file
menu-open-project = Apri progetto...
open-recent-project = Apri progetto recente
close-project = Chiudi progetto
save = Salva
save-as = Salva come...
revert-all-changes = Annulla tutte le modifiche
menu-document-statistics = Statistiche documento...
document-type = Tipo documento...
encoding = Codifica...
menu-git-management = Gestione Git...
print = Stampa
quit = Esci

## Edit

edit = Modifica
undo = Annulla
redo = Ripeti
cut = Taglia
copy = Copia
paste = Incolla
select-all = Seleziona tutto
find = Trova
find-in-project = Trova nel progetto...
spell-check = Controllo ortografico...

## View

view = Visualizza
zoom-in = Aumenta zoom
default-size = Dimensione predefinita
zoom-out = Diminuisci zoom
indentation = Indentazione

### Indentation

automatic-indentation = Indentazione automatica
tab-width = Larghezza tabulazione: { $tab_width }
convert-indentation-to-spaces = Converti indentazione in spazi
convert-indentation-to-tabs = Converti indentazione in tabulazioni
word-wrap = "a capo" automatico
show-line-numbers = Mostra numeri linea
highlight-current-line = Evidenzia linea corrente
syntax-highlighting = Evidenziazione sintassi...
menu-settings = Impostazioni...
menu-keyboard-shortcuts = Scorciatoie da tastiera...
menu-about = Informazioni su "COSMIC - Editor di testo"
support = Supporto<|MERGE_RESOLUTION|>--- conflicted
+++ resolved
@@ -7,13 +7,8 @@
 
 
 ## About
-<<<<<<< HEAD
-
-git-description = Git commit { $hash } del { $date }
-=======
 repository = Repository
 support = Supporto
->>>>>>> 0fa5c4f0
 
 ## Document statistics
 
@@ -63,10 +58,6 @@
 
 
 ### Keyboard shortcuts
-<<<<<<< HEAD
-
-=======
->>>>>>> 0fa5c4f0
 keyboard-shortcuts =
     Scorciatoie da tastiera
     enable-vim-bindings = Abilita scorciatoie VIM
